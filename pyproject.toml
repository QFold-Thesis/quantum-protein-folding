--- conflicted
+++ resolved
@@ -48,14 +48,13 @@
 
 [tool.ruff.lint]
 select = [
-<<<<<<< HEAD
     "E",    # pycodestyle errors
     "F",    # pyflakes
     "I",    # isort
     "B",    # flake8-bugbear
     "UP",   # pyupgrade
     "SIM",  # flake8-simplify
-    # "D",    # pydocstyle
+    "D",    # pydocstyle
     "RUF",  # ruff-specific rules
     "N",    # PEP8 Naming
     "PL",   # pylint
@@ -71,30 +70,6 @@
     "DTZ",  # flake8-datetimez
     "S",    # flake8-bandit
     "ISC",  # flake8-implicit-str-concat
-=======
-    # "E",    # pycodestyle errors
-    # "F",    # pyflakes
-    # "I",    # isort
-    # "B",    # flake8-bugbear
-    # "UP",   # pyupgrade
-    # "SIM",  # flake8-simplify
-    "D",    # pydocstyle
-    # "RUF",  # ruff-specific rules
-    # "N",    # PEP8 Naming
-    # "PL",   # pylint
-    # "ARG",  # flake8-unused-arguments
-    # "ERA",  # eradicate
-    # "TID",  # tidy imports
-    # "EM",   # error messages
-    # "TRY",  # tryceratops rules
-    # "G",    # flake8-logging-format
-    # "PTH",  # flake8-use-pathlib
-    # "C4",   # flake8-comprehensions
-    # "A",    # flake8-builtins
-    # "DTZ",  # flake8-datetimez
-    # "S",    # flake8-bandit
-    # "ISC",  # flake8-implicit-str-concat
->>>>>>> f82a34a9
 ]
 
 ignore = [
@@ -112,12 +87,9 @@
     "ARG",     # Allow unused args in tests
 ]
 
-<<<<<<< HEAD
-=======
 "__init__.py" = ["D104"] # Allow missing docstrings in __init__.py files
 "src/exceptions.py" = ["D107"] # Allow missing docstrings in custom exceptions' __init__ methods
 
->>>>>>> f82a34a9
 # We allow non top-level imports in these files since their usage is optional
 "src/result/visualizer/result_visualizer.py" = [
     "PLC0415",
