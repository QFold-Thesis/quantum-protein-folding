"""Defines key enumerations for modeling protein folding constraints and encodings."""

from enum import Enum, IntEnum


class ConformationEncoding(IntEnum):
    """Enum representing a map of encoding types and qubit counts."""

    SPARSE = 4
    DENSE = 2


class SubLattice(IntEnum):
    """Enum representing the sublattices in the protein chain."""

    A = 0
    B = 1


class Penalties(IntEnum):
    """Enum representing penalty types for protein folding constraints."""

    OVERLAP_PENALTY = 10
    CHIRALITY_PENALTY = 10
    BACK_PENALTY = 10


class InteractionType(IntEnum):
    """Enum representing interaction types."""

    MJ = 0
    HP = 1


class TurnDirection(IntEnum):
    """Enum representing turn directions on a tetrahedral lattice."""

    DIR_0 = 0
    DIR_1 = 1
    DIR_2 = 2
    DIR_3 = 3

<<<<<<< HEAD
    def __str__(self) -> str:
        return f"Direction {self.value}"
=======

class BackendType(Enum):
    """Enum representing quantum backend types for VQE execution."""

    LOCAL_STATEVECTOR = "local_statevector"
    IBM_QUANTUM = "ibm_quantum"
>>>>>>> 6cdf8ec1
<|MERGE_RESOLUTION|>--- conflicted
+++ resolved
@@ -40,14 +40,12 @@
     DIR_2 = 2
     DIR_3 = 3
 
-<<<<<<< HEAD
     def __str__(self) -> str:
         return f"Direction {self.value}"
-=======
+
 
 class BackendType(Enum):
     """Enum representing quantum backend types for VQE execution."""
 
     LOCAL_STATEVECTOR = "local_statevector"
-    IBM_QUANTUM = "ibm_quantum"
->>>>>>> 6cdf8ec1
+    IBM_QUANTUM = "ibm_quantum"