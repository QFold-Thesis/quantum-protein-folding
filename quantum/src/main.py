--- conflicted
+++ resolved
@@ -8,12 +8,11 @@
     main_chain = "APRLRFY"
     side_chain = EMPTY_SIDECHAIN_PLACEHOLDER * len(main_chain)
 
-<<<<<<< HEAD
     protein = Protein(
         main_protein_sequence=main_chain, 
         side_protein_sequence=side_chain
     )
-
+    
     mj_interaction = MJInteraction(
         protein=protein
     )
@@ -21,21 +20,6 @@
     contact_map = ContactMap(
         protein=protein
     )
-=======
-    protein = Protein(main_chain, side_chain)
-
-    for bead in protein.main_chain:
-        print(40 * "-")  # noqa: T201
-        print(bead.symbol, bead.index, bead.turn_qubits)  # noqa: T201
-
-        if not bead.is_turning:
-            continue
-
-        for i in range(4):
-            turn_op = getattr(bead, f"turn_{i}")()
-            print(f"Turn {i} op:", turn_op)  # noqa: T201
-        print(40 * "-")  # noqa: T201
->>>>>>> 0347dd5b
 
 
 
