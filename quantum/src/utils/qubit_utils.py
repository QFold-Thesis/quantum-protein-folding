--- conflicted
+++ resolved
@@ -1,16 +1,9 @@
-<<<<<<< HEAD
-from qiskit.quantum_info import SparsePauliOp  # pyright: ignore[reportMissingTypeStubs]
-=======
-import numpy as np
-from typing import Union
 from qiskit.quantum_info import SparsePauliOp, Pauli  # pyright: ignore[reportMissingTypeStubs]
->>>>>>> 0347dd5b
 
 from constants import NORM_FACTOR
-
+import numpy as np
 
 def build_full_identity(num_qubits: int) -> SparsePauliOp:
-<<<<<<< HEAD
     """Builds a full identity Pauli operator for a given number of qubits."""
     identity_string: str = "I" * num_qubits
     return SparsePauliOp.from_list([(identity_string, 1.0)])
@@ -47,43 +40,12 @@
 
     converted = NORM_FACTOR * (full_id - pauli_op)
     return converted
-=======
-    """
-    Creates a full identity operator of length num_qubits.
-    """
-    identity_str = "I" * num_qubits
-    coeffs = np.array([1.0])
-    return SparsePauliOp([identity_str], coeffs)
 
 
-def build_turn_qubit(num_qubits: int, z_index: int) -> SparsePauliOp:
-    """
-    Builds a SparsePauliOp representing a turn qubit:
-    0.5 * I^n - 0.5 * Z_on_index
-
-    Args:
-        num_qubits: total number of qubits
-        z_index: index of qubit where Pauli Z acts
-
-    Returns:
-        SparsePauliOp representing the turn qubit operator
-
-    """
-    identity_op = build_full_identity(num_qubits)
-
-    # Pauli Z on selected index
-    pauli_list = ["I"] * num_qubits
-    pauli_list[z_index] = "Z"
-    pauli_list = pauli_list[::-1]  # Reverse for Qiskit ordering
-    pauli_z_str = "".join(pauli_list)
-    pauli_z_op = SparsePauliOp([pauli_z_str], np.array([1.0]))
-
-    return NORM_FACTOR * identity_op - NORM_FACTOR * pauli_z_op
-
 def fix_qubits(
-    operator: Union[int, SparsePauliOp, Pauli],
+    operator: int | SparsePauliOp | Pauli,
     has_side_chain_second_bead: bool = False,
-) -> Union[int, SparsePauliOp, Pauli]:
+) -> int | SparsePauliOp | Pauli:
     """
     Assigns predefined values for turns qubits on positions 0, 1, 2, 3, 5 in the main chain.
     Qubits on these position are considered fixed and not subject to optimization.
@@ -137,5 +99,4 @@
     try:
         table_z[index] = False
     except IndexError:
-        pass
->>>>>>> 0347dd5b
+        pass