--- conflicted
+++ resolved
@@ -36,15 +36,8 @@
     and exposing a ready-to-use distance map for Hamiltonian construction.
     """
 
-<<<<<<< HEAD
-    def __init__(self, protein: Protein) -> None:
-        """Initializes the distance map for the given protein's main chain,
-        setting up data structures to store distances along multiple axes
-        and computing initial pairwise distances.
-=======
     def __init__(self, protein: Protein):
         """Initializes the distance map for the given protein's main chain, setting up data structures to store distances along multiple axes and computing initial pairwise distances.
->>>>>>> 319ad2d7
 
         Args:
             protein (Protein): The Protein object that includes all information about protein.
