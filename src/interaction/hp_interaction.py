"""Hydrophobic / Polar (HP) interaction model.

This module provides ``HPInteraction`` which:

- loads a simple text file mapping residue one-letter symbols to a binary
    hydrophobic(1)/polar(0) flag,
- exposes the list of hydrophobic symbols, and
- provides a pairwise energy function where only hydrophobic-hydrophobic
    contacts contribute (default energy -1.0) while any pair involving a polar
    residue contributes 0.0.

HP matrix file format
---------------------
Expected file (e.g. ``hp_matrix.txt``) structure:

        A 1
        R 0
        N 0
        ...

Columns are separated by arbitrary whitespace. Only the first two tokens on a line are considered:
the residue symbol (single character) and a flag (``0`` or ``1``).

Symmetry / Energies
-------------------
The classical lattice HP model assigns the same energy to any hydrophobic-hydrophobic contact
independent of residue identities (here set to -1.0). All other pairs have energy 0.0.
"""

from pathlib import Path

import numpy as np

from constants import (
    HP_HH_CONTACT_ENERGY,
    HP_INTERACTION_MATRIX_FILEPATH,
    HP_NON_HH_CONTACT_ENERGY,
)
from exceptions import UnsupportedAminoAcidSymbolError
from interaction import Interaction
from logger import get_logger

logger = get_logger()


class HPInteraction(Interaction):
    """Interaction model implementing the classical Hydrophobic/Polar (HP) scheme.

    Loads a binary HP matrix, tracks hydrophobic symbols, and provides a
    pairwise energy function where only H-H contacts contribute negatively.
    """

    def __init__(
        self,
        interaction_matrix_path: Path = HP_INTERACTION_MATRIX_FILEPATH,
    ) -> None:
<<<<<<< HEAD
        """Initialize the HP interaction model by loading hydrophobic residues from
        the HP matrix file and preparing the supported symbol set.
=======
        """Initialize the HP interaction model by loading hydrophobic residues from the HP matrix file and preparing the supported symbol set.
>>>>>>> 319ad2d7

        Args:
            interaction_matrix_path (Path, optional): Path to the HP interaction matrix file. Defaults to HP_INTERACTION_MATRIX_FILEPATH.

        """
        super().__init__(interaction_matrix_path)
        logger.debug("Initializing HPInteraction...")
        self._hydrophobic_symbols, _polar_symbols = self._load_hp_symbols(
            self._interaction_matrix_path
        )
        self.valid_symbols = set(self._hydrophobic_symbols) | set(_polar_symbols)

        logger.info(
            "HPInteraction initialized with %s valid amino acid symbols",
            len(self.valid_symbols),
        )

    def _load_hp_symbols(
        self, hp_filepath: Path = HP_INTERACTION_MATRIX_FILEPATH
    ) -> tuple[list[str], list[str]]:
        """Load hydrophobic amino acid symbols from a HP interaction matrix file.

        Parses a small, strict matrix file where each line has the format '<SYMBOL> <0|1>'.
        Ignores blank lines and lines starting with '#'. Lines with '1' indicate hydrophobic residues.

        Args:
            hp_filepath (Path, optional): Path to the HP interaction matrix file.
                Defaults to HP_INTERACTION_MATRIX_FILEPATH.

        Returns:
            tuple[list[str], list[str]]: Tuple containing lists of hydrophobic and polar amino acid symbols.

        Raises:
            Exception: If the HP matrix file cannot be read or parsed.

        """
        hydrophobic: list[str] = []
        polar: list[str] = []
        try:
            hp_matrix = np.loadtxt(hp_filepath, dtype=str)

            for line in hp_matrix:
                if line[1] == "1":
                    hydrophobic.extend(line[0])
                else:
                    polar.extend(line[0])
        except Exception:
            logger.exception("Error loading HP matrix")
            raise
        else:
            logger.info(
                "Successfully loaded %s hydrophobic and %s polar symbols from HP matrix at: %s",
                len(hydrophobic),
                len(polar),
                hp_filepath,
            )
            return hydrophobic, polar

    def _is_hydrophobic(self, symbol: str) -> bool:
        """Check if an amino acid symbol is hydrophobic.

        Args:
            symbol (str): Single-letter amino acid symbol.

        Returns:
            bool: True if the symbol is hydrophobic, False otherwise.

        """
        return symbol in self._hydrophobic_symbols

    def get_energy(self, symbol_i: str, symbol_j: str) -> float:
        """Return the HP model pair energy.

        Returns the hydrophobic-hydrophobic contact energy (HP_HH_CONTACT_ENERGY) if both residues are hydrophobic,
        otherwise returns the non-hydrophobic contact energy (HP_NON_HH_CONTACT_ENERGY).

        Args:
            symbol_i (str): Single-letter amino acid symbol for the first residue.
            symbol_j (str): Single-letter amino acid symbol for the second residue.

        Returns:
            float: Interaction energy according to the HP model.

        Raises:
            UnsupportedAminoAcidSymbolError: If either residue symbol is not in the HP matrix.

        """
        if symbol_i not in self.valid_symbols or symbol_j not in self.valid_symbols:
            msg: str = f"Amino acid symbols of {symbol_i}, {symbol_j} not supported in loaded HP interaction model"
            logger.error(msg)
            raise UnsupportedAminoAcidSymbolError(msg)

        return (
            HP_HH_CONTACT_ENERGY
            if (self._is_hydrophobic(symbol_i) and self._is_hydrophobic(symbol_j))
            else HP_NON_HH_CONTACT_ENERGY
        )<|MERGE_RESOLUTION|>--- conflicted
+++ resolved
@@ -54,12 +54,7 @@
         self,
         interaction_matrix_path: Path = HP_INTERACTION_MATRIX_FILEPATH,
     ) -> None:
-<<<<<<< HEAD
-        """Initialize the HP interaction model by loading hydrophobic residues from
-        the HP matrix file and preparing the supported symbol set.
-=======
         """Initialize the HP interaction model by loading hydrophobic residues from the HP matrix file and preparing the supported symbol set.
->>>>>>> 319ad2d7
 
         Args:
             interaction_matrix_path (Path, optional): Path to the HP interaction matrix file. Defaults to HP_INTERACTION_MATRIX_FILEPATH.
