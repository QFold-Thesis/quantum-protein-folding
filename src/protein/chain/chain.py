"""Base abstraction for protein chains.

Provides the abstract `Chain` class, representing a sequence of `Bead` objects
and defining common operations such as indexing, iteration, and string
conversion.
"""

from abc import ABC, abstractmethod
from collections.abc import Iterator

from protein.bead import Bead


class Chain(ABC):
    """Abstract base class for protein chains, defining shared behavior for all chain types.

    Attributes:
        beads (list[Bead]): List of beads comprising the protein chain.

    """

    def __init__(self, protein_sequence: str) -> None:
        """Initialize the chain with an empty list of beads.

        Args:
            protein_sequence (str): The amino acid sequence representing the protein chain.

        """
        self.beads: list[Bead] = []
        self._initialize_beads(protein_sequence)
        if not self.beads:
            msg: str = "Bead initialization failed; beads list is empty."
            raise ValueError(msg)

    @abstractmethod
    def _initialize_beads(self, protein_sequence: str) -> None:
        """Abstract method to initialize beads based on the protein sequence.
<<<<<<< HEAD
=======

>>>>>>> 319ad2d7
        This method should be implemented by subclasses to populate the `beads` attribute.

        Args:
            protein_sequence (str): The amino acid sequence representing the protein chain.

        """
        pass

    def get_symbol_at(self, index: int) -> str:
        """Return the symbol of the bead at the given chain index.

        Args:
            index (int): Index of the bead in the chain.

        Returns:
            str: The symbol of the bead located at the specified index.

        """
        return self.beads[index].symbol

    def __iter__(self) -> Iterator[Bead]:
        """Return an iterator over the beads in the chain.

        Returns:
            Iterator[Bead]: Iterator over the chain's beads.

        """
        return iter(self.beads)

    def __getitem__(self, index: int) -> Bead:
        """Return the bead at the specified index in the chain.

        Args:
            index (int): Position of the bead in the chain.

        Returns:
            Bead: Bead instance at the given index.

        """
        return self.beads[index]

    def __len__(self) -> int:
        """Return the number of beads in the chain.

        Returns:
            int: Total number of beads in the chain.

        """
        return len(self.beads)

    def __str__(self) -> str:
        """Returns a string representation of the chain as a sequence of bead symbols.

        Returns:
            str: Concatenated sequence of bead symbols.

        """
        return "".join(bead.symbol for bead in self.beads)<|MERGE_RESOLUTION|>--- conflicted
+++ resolved
@@ -35,10 +35,7 @@
     @abstractmethod
     def _initialize_beads(self, protein_sequence: str) -> None:
         """Abstract method to initialize beads based on the protein sequence.
-<<<<<<< HEAD
-=======
-
->>>>>>> 319ad2d7
+        
         This method should be implemented by subclasses to populate the `beads` attribute.
 
         Args:
