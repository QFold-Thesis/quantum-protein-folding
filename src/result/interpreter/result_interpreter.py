--- conflicted
+++ resolved
@@ -120,10 +120,7 @@
 
     def _find_main_main_contacts(self) -> dict[int, int]:
         """Finds contacts between main chain beads based on the interaction bits.
-<<<<<<< HEAD
-=======
-
->>>>>>> 319ad2d7
+
         This reads the first part of the raw VQE bitstring, which contains
         the on/off flags for potential interactions.
 
